--- conflicted
+++ resolved
@@ -1,60 +1,4 @@
-<<<<<<< HEAD
-# spectra-rationalization
-Repository for SPECTRA: Sparse Structured Text Rationalization, accepted at EMNLP 2021 main conference. 
-
-## Requirements:
-
-This project uses Python >3.6
-
-Create a virtual env with (outside the project folder):
-
-```bash
-    virtualenv -p python3.6 r-env
-```
-
-Activate venv:
-```bash
-source r-env/bin/activate
-```
-
-Finally, run:
-```bash
-python setup.py install
-```
-
-If you wish to make changes into the code run:
-```bash
-pip install -r requirements.txt
-pip install -e .
-```
-
-## Getting Started:
-
-### Train:
-```bash
-python rationalizers train --config {your_config_file}.yaml
-```
-
-### Testing:
-```bash
-python rationalizers predict --config {your_config_file}.yaml  -ckpt {path_to_checkpoint.ckpt}
-```
-
-### Code Style:
-To make sure that everything follows the same style we use [Black](https://github.com/psf/black).
-To run `black`, use:
-```bash
-black -l 120 rationalizers/
-```
-
-### Linting - PEP8 guidelines
-Use `flake8` to check PEP8 warnings:
-```bash
-flake8 rationalizers/
-``` 
-=======
 # SPECTRA: Sparse Structured Text Rationalization
 Repository for SPECTRA: Sparse Structured Text Rationalization, accepted at EMNLP 2021 main conference. 
 
-Our code will be publicly available soon.
->>>>>>> 914b81e2
+Our code will be publicly available soon.