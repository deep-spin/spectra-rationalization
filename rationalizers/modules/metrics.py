--- conflicted
+++ resolved
@@ -25,16 +25,10 @@
         z_ex_nonzero_sum = z_ex_nonzero.sum().item()
 
         # make this work for multiple aspects
-<<<<<<< HEAD
-        # aspect_annotations = [ell.tolist() for ell in annotations[i][0]]
-        aspect_annotations = unroll(annotations[i])
-        # print(aspect_annotations)
-=======
         aspect_annotations = [ell for ell in annotations[i][0]]
         # aspect_annotations = unroll(annotations[i])
         annotations_range = [[a[0], a[1]] for a in aspect_annotations]
 
->>>>>>> e90e0b21
         if len(aspect_annotations) == 0:
             continue
         # annotations_range = [[a[0], a[1]] for a in aspect_annotations]
